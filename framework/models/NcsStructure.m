classdef NcsStructure < handle
    % NcsStructure Builder class for spatially distributed networked control systems.
    % Designs all necessary components for a networked control system.
    %
    % Properties:
    %   - ncsPlant (NcsPlant) : Specifies the control loop (plant, delays, etc.).
    %   - sensorNode (SensorNode) : Sensor node object.
    %   - tauCaNode (NetworkDelay) : Variable delay object from controller to actuator.
    %   - controllerNode (ControllerNode) : Controller node object.
    %   - simTime (double) : Largest simulation time.
    %   - allNodes (cell) [Dependent] : Returns all network nodes.
    %   - results (struct) [Dependent] : Contains simulation results.
    %
    % Methods:
    %   - NcsStructure(ncsPlant, 'simTime', value)
    %   - getMaxNodeNumber() : Returns the highest node number.
    %   - generateDelays() : Generates random delays.
    %   - get.results() : Retrieves the simulation results.

    properties (SetAccess = public)
        ncsPlant NcsPlant % NCS plant specification
        simTime double % Largest simulation time
        sensorNode SensorNode % Sensor node object
        controllerNode  % Controller node object
        controlParams struct % Control parameters for the controller
<<<<<<< HEAD
        testNode % test node
=======
        observerParams struct % Observer parameters for the observer
        % testNode % test node
>>>>>>> a28eb62c
        % testNode2
    end
    
    properties (Dependent)
        allNodes % Cell array of all nodes
        results % Simulation results
    end
    
    properties (Constant)
        SENSOR_NODE_NUMBER = 1 % Sensor node ID (lowest node number)
    end
    
    methods
        function obj = NcsStructure(ncsPlant, varargin)
            % NcsStructure Constructor for a spatially distributed NCS structure.
            %
            % Example:
            %   ncs = NcsPlant(sys, 3, 0.1);
            %   structure = NcsStructure(ncs, 'simTime', 10);
            
            
            % Validate input type
            if ~isa(ncsPlant, 'NcsPlant')
                error('NcsStructure:InvalidPlant', 'ncsPlant must be an instance of NcsPlant.');
            end
            
            % Input parsing
            p = inputParser;
            addParameter(p, 'simTime', 5000 * ncsPlant.sampleTime(), @(x) validateattributes(x, {'numeric'}, {'scalar', 'positive'}));
            addParameter(p, 'controlParams', struct(), @(x) isstruct(x)); % Allow empty struct
            addParameter(p, 'observerParams', struct(), @(x) isstruct(x)); % Allow empty struct
            parse(p, varargin{:});

            % Assign properties
            obj.ncsPlant = ncsPlant;
            obj.simTime = p.Results.simTime;
            obj.controlParams = p.Results.controlParams;
            obj.observerParams = p.Results.observerParams;
            
            % Generate network nodes
            obj.initializeNodes();
        end

        function initializeNodes(obj)
            % Initializes the sensor, controller, and delay nodes.
            actNodeNumber = obj.SENSOR_NODE_NUMBER + 1;
            controllerNodeNumber = actNodeNumber;
            testNodeNumber = actNodeNumber + 1;
            testNode2Number = actNodeNumber + 2;

            tauCa = obj.generateDelays();
            
            load('networkeffects.mat', 'vec_ca'); % Load only required variable

            % Create nodes
            obj.sensorNode = SensorNode(obj.ncsPlant.stateSize(), controllerNodeNumber, obj.SENSOR_NODE_NUMBER, obj.ncsPlant.sampleTime(), obj.simTime);
<<<<<<< HEAD
            obj.controllerNode = ControllerNode(testNodeNumber, controllerNodeNumber, obj.ncsPlant, obj.controlParams.('Ramp'), 'Ramp');
            obj.testNode = NetworkDelay(obj.ncsPlant.inputSize, 0, testNodeNumber, tauCa);
=======
            % obj.controllerNode = ControllerNode(testNodeNumber, controllerNodeNumber, obj.ncsPlant, obj.controlParams.('Ramp'), 'Ramp');
            % obj.testNode = NetworkDelay(obj.ncsPlant.inputSize, testNode2Number, testNodeNumber, tauCa);
>>>>>>> a28eb62c
            % obj.testNode2 = NetworkOrderer(obj.ncsPlant.inputSize,0,testNode2Number,obj.ncsPlant.sampleTime);
            % --- test node ---    
            % obj.testNode = NetworkDelay(obj.ncsPlant.inputSize, 0, testNodeNumber, tauCa);
            % obj.testNode = NetworkBuffer(obj.ncsPlant.inputSize,0,testNodeNumber,obj.ncsPlant.sampleTime,'fixed',3*obj.ncsPlant.sampleTime);
            % obj.testNode = NetworkBuffer(obj.ncsPlant.inputSize,0,testNodeNumber,obj.ncsPlant.sampleTime,'multirate',2);
            % obj.testNode = NetworkDropoutSimple(obj.ncsPlant.inputSize,0, testNodeNumber,vec_ca);
            % obj.testNode = NetworkDropoutDetection(obj.ncsPlant.inputSize,0, testNodeNumber,1e-5 ,vec_ca);
            % obj.testNode = NetworkDelayWithDropouts(obj.ncsPlant.inputSize,0,testNodeNumber,obj.ncsPlant.sampleTime,tauCa/10,vec_ca,3);
            % -----------------
<<<<<<< HEAD
            % obj.controllerNode = ObserverNode(0, controllerNodeNumber,obj.ncsPlant);
=======
            obj.controllerNode = ObserverNode(0, controllerNodeNumber,obj.ncsPlant, obj.observerParams.('SwitchLyapStrategy'), 'SwitchLyapStrategy');
>>>>>>> a28eb62c
        end

        function tauCa = generateDelays(obj)
            % Generates random delays using network effect data.
            Td = obj.ncsPlant.sampleTime();
            
            % Check if the external file exists before loading
            if exist('networkeffects.mat', 'file') ~= 2
                error('NcsStructure:MissingFile', 'File "networkeffects.mat" not found.');
            end

            load('networkeffects.mat', 'tau_ca'); % Load only required variable
            
            % Ensure tauCa is properly scaled
            tauCa = ceil(tau_ca / 1e-4) * 1e-4;
        end

        function allNodes = get.allNodes(obj)
            % Returns a cell array of all nodes in the NCS.
            % allNodes = [{obj.sensorNode}; {obj.controllerNode}; {obj.tauCaNode}; {obj.test1}];
            % allNodes = [{obj.sensorNode};{obj.controllerNode};{obj.testNode};{obj.testNode2}];
<<<<<<< HEAD
            allNodes = [{obj.sensorNode};{obj.controllerNode};{obj.testNode}];
=======
            allNodes = [{obj.sensorNode};{obj.controllerNode};];
>>>>>>> a28eb62c
        end

        function nr = getMaxNodeNumber(obj)
            %returns the maximum node number
            all_nodenumbers = cellfun(@(x) x.nodeNr,obj.allNodes);
            nr = max(all_nodenumbers);
        end
        
        function results = get.results(obj)
            % Retrieves simulation results in a structured format.
            
            % Controller output signal
<<<<<<< HEAD
            numSamples = length(obj.controllerNode.controlSignalHistory);
            timeVector = (0:(numSamples - 1)) * obj.ncsPlant.sampleTime();
            results.uk = timeseries(obj.controllerNode.controlSignalHistory, timeVector);
=======
            numSamples = length(obj.controllerNode.ukHist);
            timeVector = (0:(numSamples - 1)) * obj.ncsPlant.sampleTime();
            results.uk = timeseries(obj.controllerNode.ukHist, timeVector);
>>>>>>> a28eb62c
            results.uk.DataInfo.Interpolation = 'zoh';

            % Network delay times
            tauValues = cell2mat(cellfun(@(x) x.tau, obj.testNode, 'UniformOutput', false)');
            results.tauCa = timeseries(tauValues, timeVector);
            results.tauCa.DataInfo.Interpolation = 'zoh';
        end
    end
end
<|MERGE_RESOLUTION|>--- conflicted
+++ resolved
@@ -1,164 +1,141 @@
-classdef NcsStructure < handle
-    % NcsStructure Builder class for spatially distributed networked control systems.
-    % Designs all necessary components for a networked control system.
-    %
-    % Properties:
-    %   - ncsPlant (NcsPlant) : Specifies the control loop (plant, delays, etc.).
-    %   - sensorNode (SensorNode) : Sensor node object.
-    %   - tauCaNode (NetworkDelay) : Variable delay object from controller to actuator.
-    %   - controllerNode (ControllerNode) : Controller node object.
-    %   - simTime (double) : Largest simulation time.
-    %   - allNodes (cell) [Dependent] : Returns all network nodes.
-    %   - results (struct) [Dependent] : Contains simulation results.
-    %
-    % Methods:
-    %   - NcsStructure(ncsPlant, 'simTime', value)
-    %   - getMaxNodeNumber() : Returns the highest node number.
-    %   - generateDelays() : Generates random delays.
-    %   - get.results() : Retrieves the simulation results.
-
-    properties (SetAccess = public)
-        ncsPlant NcsPlant % NCS plant specification
-        simTime double % Largest simulation time
-        sensorNode SensorNode % Sensor node object
-        controllerNode  % Controller node object
-        controlParams struct % Control parameters for the controller
-<<<<<<< HEAD
-        testNode % test node
-=======
-        observerParams struct % Observer parameters for the observer
-        % testNode % test node
->>>>>>> a28eb62c
-        % testNode2
-    end
-    
-    properties (Dependent)
-        allNodes % Cell array of all nodes
-        results % Simulation results
-    end
-    
-    properties (Constant)
-        SENSOR_NODE_NUMBER = 1 % Sensor node ID (lowest node number)
-    end
-    
-    methods
-        function obj = NcsStructure(ncsPlant, varargin)
-            % NcsStructure Constructor for a spatially distributed NCS structure.
-            %
-            % Example:
-            %   ncs = NcsPlant(sys, 3, 0.1);
-            %   structure = NcsStructure(ncs, 'simTime', 10);
-            
-            
-            % Validate input type
-            if ~isa(ncsPlant, 'NcsPlant')
-                error('NcsStructure:InvalidPlant', 'ncsPlant must be an instance of NcsPlant.');
-            end
-            
-            % Input parsing
-            p = inputParser;
-            addParameter(p, 'simTime', 5000 * ncsPlant.sampleTime(), @(x) validateattributes(x, {'numeric'}, {'scalar', 'positive'}));
-            addParameter(p, 'controlParams', struct(), @(x) isstruct(x)); % Allow empty struct
-            addParameter(p, 'observerParams', struct(), @(x) isstruct(x)); % Allow empty struct
-            parse(p, varargin{:});
-
-            % Assign properties
-            obj.ncsPlant = ncsPlant;
-            obj.simTime = p.Results.simTime;
-            obj.controlParams = p.Results.controlParams;
-            obj.observerParams = p.Results.observerParams;
-            
-            % Generate network nodes
-            obj.initializeNodes();
-        end
-
-        function initializeNodes(obj)
-            % Initializes the sensor, controller, and delay nodes.
-            actNodeNumber = obj.SENSOR_NODE_NUMBER + 1;
-            controllerNodeNumber = actNodeNumber;
-            testNodeNumber = actNodeNumber + 1;
-            testNode2Number = actNodeNumber + 2;
-
-            tauCa = obj.generateDelays();
-            
-            load('networkeffects.mat', 'vec_ca'); % Load only required variable
-
-            % Create nodes
-            obj.sensorNode = SensorNode(obj.ncsPlant.stateSize(), controllerNodeNumber, obj.SENSOR_NODE_NUMBER, obj.ncsPlant.sampleTime(), obj.simTime);
-<<<<<<< HEAD
-            obj.controllerNode = ControllerNode(testNodeNumber, controllerNodeNumber, obj.ncsPlant, obj.controlParams.('Ramp'), 'Ramp');
-            obj.testNode = NetworkDelay(obj.ncsPlant.inputSize, 0, testNodeNumber, tauCa);
-=======
-            % obj.controllerNode = ControllerNode(testNodeNumber, controllerNodeNumber, obj.ncsPlant, obj.controlParams.('Ramp'), 'Ramp');
-            % obj.testNode = NetworkDelay(obj.ncsPlant.inputSize, testNode2Number, testNodeNumber, tauCa);
->>>>>>> a28eb62c
-            % obj.testNode2 = NetworkOrderer(obj.ncsPlant.inputSize,0,testNode2Number,obj.ncsPlant.sampleTime);
-            % --- test node ---    
-            % obj.testNode = NetworkDelay(obj.ncsPlant.inputSize, 0, testNodeNumber, tauCa);
-            % obj.testNode = NetworkBuffer(obj.ncsPlant.inputSize,0,testNodeNumber,obj.ncsPlant.sampleTime,'fixed',3*obj.ncsPlant.sampleTime);
-            % obj.testNode = NetworkBuffer(obj.ncsPlant.inputSize,0,testNodeNumber,obj.ncsPlant.sampleTime,'multirate',2);
-            % obj.testNode = NetworkDropoutSimple(obj.ncsPlant.inputSize,0, testNodeNumber,vec_ca);
-            % obj.testNode = NetworkDropoutDetection(obj.ncsPlant.inputSize,0, testNodeNumber,1e-5 ,vec_ca);
-            % obj.testNode = NetworkDelayWithDropouts(obj.ncsPlant.inputSize,0,testNodeNumber,obj.ncsPlant.sampleTime,tauCa/10,vec_ca,3);
-            % -----------------
-<<<<<<< HEAD
-            % obj.controllerNode = ObserverNode(0, controllerNodeNumber,obj.ncsPlant);
-=======
-            obj.controllerNode = ObserverNode(0, controllerNodeNumber,obj.ncsPlant, obj.observerParams.('SwitchLyapStrategy'), 'SwitchLyapStrategy');
->>>>>>> a28eb62c
-        end
-
-        function tauCa = generateDelays(obj)
-            % Generates random delays using network effect data.
-            Td = obj.ncsPlant.sampleTime();
-            
-            % Check if the external file exists before loading
-            if exist('networkeffects.mat', 'file') ~= 2
-                error('NcsStructure:MissingFile', 'File "networkeffects.mat" not found.');
-            end
-
-            load('networkeffects.mat', 'tau_ca'); % Load only required variable
-            
-            % Ensure tauCa is properly scaled
-            tauCa = ceil(tau_ca / 1e-4) * 1e-4;
-        end
-
-        function allNodes = get.allNodes(obj)
-            % Returns a cell array of all nodes in the NCS.
-            % allNodes = [{obj.sensorNode}; {obj.controllerNode}; {obj.tauCaNode}; {obj.test1}];
-            % allNodes = [{obj.sensorNode};{obj.controllerNode};{obj.testNode};{obj.testNode2}];
-<<<<<<< HEAD
-            allNodes = [{obj.sensorNode};{obj.controllerNode};{obj.testNode}];
-=======
-            allNodes = [{obj.sensorNode};{obj.controllerNode};];
->>>>>>> a28eb62c
-        end
-
-        function nr = getMaxNodeNumber(obj)
-            %returns the maximum node number
-            all_nodenumbers = cellfun(@(x) x.nodeNr,obj.allNodes);
-            nr = max(all_nodenumbers);
-        end
-        
-        function results = get.results(obj)
-            % Retrieves simulation results in a structured format.
-            
-            % Controller output signal
-<<<<<<< HEAD
-            numSamples = length(obj.controllerNode.controlSignalHistory);
-            timeVector = (0:(numSamples - 1)) * obj.ncsPlant.sampleTime();
-            results.uk = timeseries(obj.controllerNode.controlSignalHistory, timeVector);
-=======
-            numSamples = length(obj.controllerNode.ukHist);
-            timeVector = (0:(numSamples - 1)) * obj.ncsPlant.sampleTime();
-            results.uk = timeseries(obj.controllerNode.ukHist, timeVector);
->>>>>>> a28eb62c
-            results.uk.DataInfo.Interpolation = 'zoh';
-
-            % Network delay times
-            tauValues = cell2mat(cellfun(@(x) x.tau, obj.testNode, 'UniformOutput', false)');
-            results.tauCa = timeseries(tauValues, timeVector);
-            results.tauCa.DataInfo.Interpolation = 'zoh';
-        end
-    end
-end
+classdef NcsStructure < handle
+    % NcsStructure Builder class for spatially distributed networked control systems.
+    % Designs all necessary components for a networked control system.
+    %
+    % Properties:
+    %   - ncsPlant (NcsPlant) : Specifies the control loop (plant, delays, etc.).
+    %   - sensorNode (SensorNode) : Sensor node object.
+    %   - tauCaNode (NetworkDelay) : Variable delay object from controller to actuator.
+    %   - controllerNode (ControllerNode) : Controller node object.
+    %   - simTime (double) : Largest simulation time.
+    %   - allNodes (cell) [Dependent] : Returns all network nodes.
+    %   - results (struct) [Dependent] : Contains simulation results.
+    %
+    % Methods:
+    %   - NcsStructure(ncsPlant, 'simTime', value)
+    %   - getMaxNodeNumber() : Returns the highest node number.
+    %   - generateDelays() : Generates random delays.
+    %   - get.results() : Retrieves the simulation results.
+
+    properties (SetAccess = public)
+        ncsPlant NcsPlant % NCS plant specification
+        simTime double % Largest simulation time
+        sensorNode SensorNode % Sensor node object
+        controllerNode  % Controller node object
+        controlParams struct % Control parameters for the controller
+        observerParams struct % Observer parameters for the observer
+        % testNode % test node
+        % testNode2
+    end
+    
+    properties (Dependent)
+        allNodes % Cell array of all nodes
+        results % Simulation results
+    end
+    
+    properties (Constant)
+        SENSOR_NODE_NUMBER = 1 % Sensor node ID (lowest node number)
+    end
+    
+    methods
+        function obj = NcsStructure(ncsPlant, varargin)
+            % NcsStructure Constructor for a spatially distributed NCS structure.
+            %
+            % Example:
+            %   ncs = NcsPlant(sys, 3, 0.1);
+            %   structure = NcsStructure(ncs, 'simTime', 10);
+            
+            
+            % Validate input type
+            if ~isa(ncsPlant, 'NcsPlant')
+                error('NcsStructure:InvalidPlant', 'ncsPlant must be an instance of NcsPlant.');
+            end
+            
+            % Input parsing
+            p = inputParser;
+            addParameter(p, 'simTime', 5000 * ncsPlant.sampleTime(), @(x) validateattributes(x, {'numeric'}, {'scalar', 'positive'}));
+            addParameter(p, 'controlParams', struct(), @(x) isstruct(x)); % Allow empty struct
+            addParameter(p, 'observerParams', struct(), @(x) isstruct(x)); % Allow empty struct
+            parse(p, varargin{:});
+
+            % Assign properties
+            obj.ncsPlant = ncsPlant;
+            obj.simTime = p.Results.simTime;
+            obj.controlParams = p.Results.controlParams;
+            obj.observerParams = p.Results.observerParams;
+            
+            % Generate network nodes
+            obj.initializeNodes();
+        end
+
+        function initializeNodes(obj)
+            % Initializes the sensor, controller, and delay nodes.
+            actNodeNumber = obj.SENSOR_NODE_NUMBER + 1;
+            controllerNodeNumber = actNodeNumber;
+            testNodeNumber = actNodeNumber + 1;
+            testNode2Number = actNodeNumber + 2;
+
+            tauCa = obj.generateDelays();
+            
+            load('networkeffects.mat', 'vec_ca'); % Load only required variable
+
+            % Create nodes
+            obj.sensorNode = SensorNode(obj.ncsPlant.stateSize(), controllerNodeNumber, obj.SENSOR_NODE_NUMBER, obj.ncsPlant.sampleTime(), obj.simTime);
+            % obj.controllerNode = ControllerNode(testNodeNumber, controllerNodeNumber, obj.ncsPlant, obj.controlParams.('Ramp'), 'Ramp');
+            % obj.testNode = NetworkDelay(obj.ncsPlant.inputSize, testNode2Number, testNodeNumber, tauCa);
+            % obj.testNode2 = NetworkOrderer(obj.ncsPlant.inputSize,0,testNode2Number,obj.ncsPlant.sampleTime);
+            % --- test node ---    
+            % obj.testNode = NetworkDelay(obj.ncsPlant.inputSize, 0, testNodeNumber, tauCa);
+            % obj.testNode = NetworkBuffer(obj.ncsPlant.inputSize,0,testNodeNumber,obj.ncsPlant.sampleTime,'fixed',3*obj.ncsPlant.sampleTime);
+            % obj.testNode = NetworkBuffer(obj.ncsPlant.inputSize,0,testNodeNumber,obj.ncsPlant.sampleTime,'multirate',2);
+            % obj.testNode = NetworkDropoutSimple(obj.ncsPlant.inputSize,0, testNodeNumber,vec_ca);
+            % obj.testNode = NetworkDropoutDetection(obj.ncsPlant.inputSize,0, testNodeNumber,1e-5 ,vec_ca);
+            % obj.testNode = NetworkDelayWithDropouts(obj.ncsPlant.inputSize,0,testNodeNumber,obj.ncsPlant.sampleTime,tauCa/10,vec_ca,3);
+            % -----------------
+            obj.controllerNode = ObserverNode(0, controllerNodeNumber,obj.ncsPlant, obj.observerParams.('SwitchLyapStrategy'), 'SwitchLyapStrategy');
+        end
+
+        function tauCa = generateDelays(obj)
+            % Generates random delays using network effect data.
+            Td = obj.ncsPlant.sampleTime();
+            
+            % Check if the external file exists before loading
+            if exist('networkeffects.mat', 'file') ~= 2
+                error('NcsStructure:MissingFile', 'File "networkeffects.mat" not found.');
+            end
+
+            load('networkeffects.mat', 'tau_ca'); % Load only required variable
+            
+            % Ensure tauCa is properly scaled
+            tauCa = ceil(tau_ca / 1e-4) * 1e-4;
+        end
+
+        function allNodes = get.allNodes(obj)
+            % Returns a cell array of all nodes in the NCS.
+            % allNodes = [{obj.sensorNode}; {obj.controllerNode}; {obj.tauCaNode}; {obj.test1}];
+            % allNodes = [{obj.sensorNode};{obj.controllerNode};{obj.testNode};{obj.testNode2}];
+            allNodes = [{obj.sensorNode};{obj.controllerNode};];
+        end
+
+        function nr = getMaxNodeNumber(obj)
+            %returns the maximum node number
+            all_nodenumbers = cellfun(@(x) x.nodeNr,obj.allNodes);
+            nr = max(all_nodenumbers);
+        end
+        
+        function results = get.results(obj)
+            % Retrieves simulation results in a structured format.
+            
+            % Controller output signal
+            numSamples = length(obj.controllerNode.ukHist);
+            timeVector = (0:(numSamples - 1)) * obj.ncsPlant.sampleTime();
+            results.uk = timeseries(obj.controllerNode.ukHist, timeVector);
+            results.uk.DataInfo.Interpolation = 'zoh';
+
+            % Network delay times
+            tauValues = cell2mat(cellfun(@(x) x.tau, obj.testNode, 'UniformOutput', false)');
+            results.tauCa = timeseries(tauValues, timeVector);
+            results.tauCa.DataInfo.Interpolation = 'zoh';
+        end
+    end
+end